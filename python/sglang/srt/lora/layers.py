<<<<<<< HEAD
from typing import List, Optional, Tuple

=======
>>>>>>> 067068f2
import torch
import torch.nn.functional as F
from torch import nn

from sglang.srt.distributed import (
    divide,
    get_tensor_model_parallel_rank,
    split_tensor_along_last_dim,
    tensor_model_parallel_all_gather,
    tensor_model_parallel_all_reduce,
)
from sglang.srt.layers.linear import (
    ColumnParallelLinear,
    MergedColumnParallelLinear,
    QKVParallelLinear,
    RowParallelLinear,
)
from sglang.srt.layers.vocab_parallel_embedding import (
    ParallelLMHead,
    VocabParallelEmbedding,
)
from sglang.srt.lora.backend.base_backend import BaseLoRABackend
from sglang.srt.lora.utils import LoRABatchInfo


class BaseLayerWithLoRA(nn.Module):
    def __init__(
        self,
        base_layer: nn.Module,
        lora_backend: BaseLoRABackend,
    ):
        super().__init__()
        self.base_layer: nn.Module = base_layer
        self.set_lora: bool = False
        self.lora_backend: BaseLoRABackend = lora_backend

    def forward(self, x: torch.Tensor):
        return self.base_layer.forward(x)

    def set_lora_info(self, *args):
        pass

    def slice_lora_a_weights(self, A: torch.Tensor, tp_rank: int):
        pass

    def slice_lora_b_weights(self, B: torch.Tensor, tp_rank: int):
        pass


class EmbeddingLayerWithLoRA(BaseLayerWithLoRA):
    def __init__(
        self,
        base_layer: nn.Module,
        lora_backend: BaseLoRABackend,
    ) -> None:
        super().__init__(base_layer, lora_backend)

    def set_lora_info(self, *args):
        pass

    def _get_token_weight_indices(
        self, input_: torch.Tensor, batch_info: LoRABatchInfo
    ):
        pass


class VocabParallelEmbeddingWithLoRA(EmbeddingLayerWithLoRA):
    """
    Vocab parallel embedding layer with support for LoRA (Low-Rank Adaptation).

    Note: The current version does not yet implement the LoRA functionality.
    This class behaves exactly the same as the base VocabParallelEmbedding.
    Future versions will integrate LoRA functionality to support efficient parameter fine-tuning.
    """

    def __init__(
        self,
        base_layer: VocabParallelEmbedding,
        lora_backend: BaseLoRABackend,
    ) -> None:
        super().__init__(base_layer, lora_backend)
        self.weight = base_layer.weight
        self.embed_dim = base_layer.embedding_dim
        self.vocab_size = base_layer.org_vocab_size

    def set_lora_info(
        self,
        new_embeddings_buffer: Optional[torch.Tensor],
        embedding_A_buffer: torch.Tensor,
        embedding_B_buffer: torch.Tensor,
    ):
        self.set_lora = True
        self.new_embeddings_buffer = new_embeddings_buffer
        self.embedding_A_buffer = embedding_A_buffer
        self.embedding_B_buffer = embedding_B_buffer

    def apply_lora(
        self, base_output: torch.Tensor, input_: torch.Tensor, batch_info: LoRABatchInfo
    ) -> torch.Tensor:
        """
        Apply LoRA to base embedding output.
        Formula: output = base_output + lora_a_embedding(input_) @ lora_b_weights
        """
        token_weight_indices = self._get_token_weight_indices(input_, batch_info)

        lora_a_output = self._run_lora_a_embedding(input_, token_weight_indices)

        lora_b_output = self.lora_backend.run_lora_b_sgemm(
            lora_a_output,
            self.embedding_B_buffer,
            base_output=base_output if self.lora_backend.fuse_output_add else None,
        )

        return (
            lora_b_output
            if self.lora_backend.fuse_output_add
            else base_output + lora_b_output
        )

    def _get_token_weight_indices(
        self, input_: torch.Tensor, batch_info: LoRABatchInfo
    ) -> torch.Tensor:
        """Map each token position to its corresponding LoRA adapter index."""
        token_weight_indices = torch.zeros(
            input_.shape[0], dtype=torch.int32, device=input_.device
        )

        current_pos = 0
        for i in range(batch_info.bs):
            seg_len = batch_info.seg_lens[i]
            weight_idx = batch_info.weight_indices[i]
            token_weight_indices[current_pos : current_pos + seg_len] = weight_idx
            current_pos += seg_len

        return token_weight_indices

    def _run_lora_a_embedding(
        self, input_: torch.Tensor, token_weight_indices: torch.Tensor
    ) -> torch.Tensor:
        lora_a_output = torch.zeros(
            (input_.shape[0], self.embedding_A_buffer.shape[1]),
            dtype=self.embedding_A_buffer.dtype,
            device=input_.device,
        )

        unique_weight_indices = torch.unique(token_weight_indices)

        for idx in unique_weight_indices:
            token_mask = token_weight_indices == idx
            lora_a_weights = self.embedding_A_buffer[idx]
            lora_a_output[token_mask] = F.embedding(
                input_[token_mask], lora_a_weights.t()
            )

        return lora_a_output

    def forward(self, input_: torch.Tensor):
        batch_info = self.lora_backend.batch_info
        added_tokens_mask = input_ > self.vocab_size - 1
        base_output = self.base_layer.forward(input_.masked_fill(added_tokens_mask, 0))

        if added_tokens_mask.any():
            base_output = self._forward(
                input_, added_tokens_mask, batch_info, base_output
            )

        if self.set_lora:
            output = self.apply_lora(base_output, input_, batch_info)
        else:
            output = base_output

        return output

    def _forward(
        self,
        input_: torch.Tensor,
        added_tokens_mask: torch.Tensor,
        batch_info: LoRABatchInfo,
        base_output: torch.Tensor,
    ) -> torch.Tensor:
        token_weight_indices = self._get_token_weight_indices(input_, batch_info)
        added_weight_indices = token_weight_indices[added_tokens_mask]
        unique_added_weight_indices = torch.unique(added_weight_indices)

        for idx in unique_added_weight_indices:
            lora_mask = added_weight_indices == idx
            added_token_positions = torch.where(added_tokens_mask)[0][lora_mask]
            x = input_[added_token_positions] - self.vocab_size
            new_embeddings = F.embedding(x, self.new_embeddings_buffer[idx])
            base_output[added_token_positions] = new_embeddings

        return base_output

    def slice_lora_a_weights(self, A: torch.Tensor, tp_rank: int):
        return A

    def slice_lora_b_weights(self, B: torch.Tensor, tp_rank: int):
        shard_size = divide(self.base_layer.embedding_dim, self.base_layer.tp_size)
        start_idx = tp_rank * shard_size
        end_idx = (tp_rank + 1) * shard_size
        B = B[start_idx:end_idx, :]
        return B


class ColumnParallelLinearWithLoRA(BaseLayerWithLoRA):
    def __init__(
        self,
        base_layer: ColumnParallelLinear,
        lora_backend: BaseLoRABackend,
    ) -> None:
        super().__init__(base_layer, lora_backend)

    def set_lora_info(
        self,
        A_buffer: torch.Tensor,
        B_buffer: torch.Tensor,
    ):
        self.set_lora = True
        self.A_buffer = A_buffer
        self.B_buffer = B_buffer

    def apply_lora(self, base_output: torch.Tensor, x: torch.Tensor) -> torch.Tensor:
        lora_a_output = self.lora_backend.run_lora_a_sgemm(x, self.A_buffer)
        lora_output = self.lora_backend.run_lora_b_sgemm(
            x=lora_a_output,
            weights=self.B_buffer,
            base_output=base_output,
        )
        return lora_output

    def forward(self, input_: torch.Tensor):
        # duplicate the logic in ColumnParallelLinear
        bias = self.base_layer.bias if not self.base_layer.skip_bias_add else None
        output_parallel = self.base_layer.quant_method.apply(
            self.base_layer, input_, bias
        )

        if self.set_lora:
            output_parallel = self.apply_lora(output_parallel, input_)

        if self.base_layer.gather_output:
            output = tensor_model_parallel_all_gather(output_parallel)
        else:
            output = output_parallel
        output_bias = self.base_layer.bias if self.base_layer.skip_bias_add else None
        return output, output_bias

    def slice_lora_a_weights(self, A: torch.Tensor, tp_rank: int):
        return A

    def slice_lora_b_weights(self, B: torch.Tensor, tp_rank: int):
        shard_size = self.base_layer.output_partition_sizes[0]
        start_idx = tp_rank * shard_size
        end_idx = (tp_rank + 1) * shard_size
        B = B[start_idx:end_idx, :]
        return B


class MergedColumnParallelLinearWithLoRA(ColumnParallelLinearWithLoRA):
    def __init__(
        self,
        base_layer: MergedColumnParallelLinear,
        lora_backend: BaseLoRABackend,
    ) -> None:
        super().__init__(base_layer, lora_backend)

    def set_lora_info(
        self,
        A_buffer: torch.Tensor,
        B_buffer: torch.Tensor,
    ):
        self.set_lora = True
        self.A_buffer_gate_up = A_buffer
        self.B_buffer_gate_up = B_buffer

    def apply_lora(self, base_output: torch.Tensor, x: torch.Tensor) -> torch.Tensor:
        lora_output = self.lora_backend.run_gate_up_lora(
            x=x,
            gate_up_lora_a=self.A_buffer_gate_up,
            gate_up_lora_b=self.B_buffer_gate_up,
            base_output=base_output,
        )
        return lora_output

    def slice_lora_a_weights(self, A: torch.Tensor, tp_rank: int):
        return A

    def slice_lora_b_weights(self, B: torch.Tensor, tp_rank: int):
        # Since the outputs for both gate and up are identical, we use a random one.
        shard_size = self.base_layer.output_partition_sizes[0]
        gate_size = self.base_layer.output_sizes[0]
        start_idx = tp_rank * shard_size
        end_idx = (tp_rank + 1) * shard_size
        return torch.concat(
            (
                B[start_idx:end_idx, :],
                B[gate_size + start_idx : gate_size + end_idx],
            ),
            dim=0,
        )


class QKVParallelLinearWithLoRA(ColumnParallelLinearWithLoRA):
    def __init__(
        self,
        base_layer: QKVParallelLinear,
        lora_backend: BaseLoRABackend,
    ) -> None:
        super().__init__(base_layer, lora_backend)
        q_proj_shard_size = self.base_layer.q_proj_shard_size
        kv_proj_shard_size = self.base_layer.kv_proj_shard_size
        self.output_offset = torch.tensor(
            [
                0,
                q_proj_shard_size,
                q_proj_shard_size + kv_proj_shard_size,
                q_proj_shard_size + 2 * kv_proj_shard_size,
            ],
            dtype=torch.int32,
            device=next(self.base_layer.parameters()).device,
        )

        # For computing number of launched blocks
        self.max_qkv_out_dim = max(q_proj_shard_size, kv_proj_shard_size)

    def set_lora_info(
        self,
        A_buffer_qkv: torch.Tensor,
        B_buffer_qkv: torch.Tensor,
    ):
        self.set_lora = True
        self.A_buffer_qkv = A_buffer_qkv
        self.B_buffer_qkv = B_buffer_qkv

    def apply_lora(self, base_output: torch.Tensor, x: torch.Tensor) -> torch.Tensor:
        lora_output = self.lora_backend.run_qkv_lora(
            x=x,
            qkv_lora_a=self.A_buffer_qkv,
            qkv_lora_b=self.B_buffer_qkv,
            base_output=base_output,
            output_offset=self.output_offset,
            max_qkv_out_dim=self.max_qkv_out_dim,
        )
        return lora_output

    def slice_lora_a_weights(self, A: torch.Tensor, tp_rank: int):
        return A

    def slice_lora_b_weights(self, B: torch.Tensor, tp_rank: int) -> torch.Tensor:
        base_layer = self.base_layer
        q_proj_shard_size = base_layer.q_proj_shard_size
        kv_proj_shard_size = base_layer.kv_proj_shard_size
        num_kv_head_replicas = base_layer.num_kv_head_replicas

        q_start_idx = q_proj_shard_size * tp_rank
        q_end_idx = q_start_idx + q_proj_shard_size

        kv_shard_id = tp_rank // num_kv_head_replicas
        kv_start_idx = kv_proj_shard_size * kv_shard_id
        kv_end_idx = kv_start_idx + kv_proj_shard_size

        q_size, k_size, _ = base_layer.output_sizes
        B_q_shard = B[q_start_idx:q_end_idx, :]
        B_k_shard = B[q_size + kv_start_idx : q_size + kv_end_idx, :]
        B_v_shard = B[q_size + k_size + kv_start_idx : q_size + k_size + kv_end_idx, :]

        return torch.concat(
            (
                B_q_shard,
                B_k_shard,
                B_v_shard,
            ),
            dim=0,
        )


class RowParallelLinearWithLoRA(BaseLayerWithLoRA):
    def __init__(
        self,
        base_layer: RowParallelLinear,
        lora_backend: BaseLoRABackend,
    ) -> None:
        super().__init__(base_layer, lora_backend)

    def set_lora_info(self, A_buffer: torch.Tensor, B_buffer: torch.Tensor):
        self.set_lora = True
        self.A_buffer = A_buffer
        self.B_buffer = B_buffer

    def apply_lora(self, base_output: torch.Tensor, x: torch.Tensor) -> torch.Tensor:
        lora_a_output = self.lora_backend.run_lora_a_sgemm(x, self.A_buffer)
        lora_output = self.lora_backend.run_lora_b_sgemm(
            x=lora_a_output,
            weights=self.B_buffer,
            base_output=base_output,
        )
        return lora_output

    def forward(self, input_: torch.Tensor):
        # duplicate the logic in RowParallelLinear
        if self.base_layer.input_is_parallel:
            input_parallel = input_
        else:
            tp_rank = get_tensor_model_parallel_rank()
            splitted_input = split_tensor_along_last_dim(
                input_, num_partitions=self.base_layer.tp_size
            )
            input_parallel = splitted_input[tp_rank].contiguous()
        output_parallel = self.base_layer.quant_method.apply(
            self.base_layer, input_parallel
        )

        if self.set_lora:
            output_parallel = self.apply_lora(output_parallel, input_parallel)

        if self.base_layer.reduce_results and self.base_layer.tp_size > 1:
            output_ = tensor_model_parallel_all_reduce(output_parallel)
        else:
            output_ = output_parallel

        if not self.base_layer.skip_bias_add:
            output = (
                output_ + self.base_layer.bias
                if self.base_layer.bias is not None
                else output_
            )
            output_bias = None
        else:
            output = output_
            output_bias = self.base_layer.bias
        return output, output_bias

    def slice_lora_a_weights(self, A: torch.Tensor, tp_rank: int):
        shard_size = self.base_layer.input_size_per_partition
        start_idx = tp_rank * shard_size
        end_idx = (tp_rank + 1) * shard_size
        A = A[:, start_idx:end_idx].contiguous()
        return A

    def slice_lora_b_weights(self, B: torch.Tensor, tp_rank: int):
        return B


def get_lora_layer(
    layer: nn.Module, lora_backend: BaseLoRABackend
) -> BaseLayerWithLoRA:
    supported_layer_types = {
        # the order matters
        VocabParallelEmbedding: VocabParallelEmbeddingWithLoRA,
        QKVParallelLinear: QKVParallelLinearWithLoRA,
        MergedColumnParallelLinear: MergedColumnParallelLinearWithLoRA,
        ColumnParallelLinear: ColumnParallelLinearWithLoRA,
        RowParallelLinear: RowParallelLinearWithLoRA,
    }
    for src_layer_type, lora_layer_type in supported_layer_types.items():
        if isinstance(layer, src_layer_type):  # pylint: disable=unidiomatic-typecheck
            ret = lora_layer_type(layer, lora_backend)
            return ret
    raise Exception(f"No corresponding LoRA layer supported for {type(layer)}.")<|MERGE_RESOLUTION|>--- conflicted
+++ resolved
@@ -1,8 +1,5 @@
-<<<<<<< HEAD
-from typing import List, Optional, Tuple
-
-=======
->>>>>>> 067068f2
+from typing import Optional
+
 import torch
 import torch.nn.functional as F
 from torch import nn
@@ -20,10 +17,7 @@
     QKVParallelLinear,
     RowParallelLinear,
 )
-from sglang.srt.layers.vocab_parallel_embedding import (
-    ParallelLMHead,
-    VocabParallelEmbedding,
-)
+from sglang.srt.layers.vocab_parallel_embedding import VocabParallelEmbedding
 from sglang.srt.lora.backend.base_backend import BaseLoRABackend
 from sglang.srt.lora.utils import LoRABatchInfo
 
