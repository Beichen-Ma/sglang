--- conflicted
+++ resolved
@@ -177,14 +177,10 @@
         incompatible = memory_pool and not memory_pool.can_support(lora_config)
         if incompatible:
             raise ValueError(
-<<<<<<< HEAD
-                f"LoRA adapter {lora_ref.lora_name} with rank {lora_config.r} and lora extra vocab size {lora_config.lora_extra_vocab_size}is incompatible with the current LoRA memory pool configuration. "
-                "Please ensure that the LoRA adapter's rank is within the configured `--max_lora_rank`, that the target modules are "
-                "included in `--enable_lora_modules` and that the LoRA adapter's extra vocabulary size is within the configured `--lora-extra-vocab-size`."
-=======
-                f"LoRA adapter {lora_ref.lora_name} with rank {lora_config.r} is incompatible with the current "
-                "LoRA memory pool configuration. Please ensure that the LoRA adapter's rank is within the configured "
-                "`--max-lora-rank` and that the target modules are included in `--lora-target-modules`."
+                f"LoRA adapter {lora_ref.lora_name} with rank {lora_config.r} and lora extra vocab size {lora_config.lora_extra_vocab_size} is "
+                "incompatible with the current LoRA memory pool configuration. Please ensure that the LoRA adapter's rank is within the configured "
+                "`--max_lora_rank`, that the target modules are included in `--lora-target-modules` and that "
+                "the LoRA adapter's extra vocabulary size is within the configured `--lora-extra-vocab-size`."
             )
 
         # Ensure pinned LoRA adapters does not exceed maximal limit or cause starvation.
@@ -193,7 +189,6 @@
                 f"Failed to load LoRA adapter {lora_ref.lora_name} as a pinned adapter. It is not allowed to pin all slots "
                 "in the LoRA memory pool to avoid starvation for unpinned adapters and base models. Please increase your "
                 "`--max-loras-per-batch` or load it as unpinned LoRA adapters."
->>>>>>> 4f2e1490
             )
 
     def unload_lora_adapter(self, lora_ref: LoRARef) -> LoRAUpdateResult:
@@ -259,14 +254,11 @@
 
         assert len(cur_uids) <= self.max_loras_per_batch
         self.memory_pool.prepare_lora_batch(
-<<<<<<< HEAD
-            cur_uids, self.loras, self.lora_modules, self.lora_embeddings_modules
-=======
             cur_uids=cur_uids,
             lora_adapters=self.loras,
             lora_modules=self.lora_modules,
+            lora_embeddings_modules=self.lora_embeddings_modules,
             lora_refs=self.lora_refs.copy(),  # copy snapshot of current lora_refs to avoid mutation during the batch preparation.
->>>>>>> 4f2e1490
         )
 
         # set up batch info shared by all lora modules
