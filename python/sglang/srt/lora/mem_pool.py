--- conflicted
+++ resolved
@@ -105,15 +105,10 @@
             """
             if config.r > self.max_lora_rank:
                 return False
-<<<<<<< HEAD
             if config.extra_vocab_size > self.max_extra_vocab_size:
                 return False
-            weights = get_normalized_lora_weight_names(config.target_modules)
-            return weights.issubset(self.lora_weight_names)
-=======
             target_module_names = get_normalized_target_modules(config.target_modules)
             return target_module_names.issubset(self.target_modules)
->>>>>>> 88fbc31b
 
         if isinstance(config, LoRAConfig):
             return _can_support(config)
@@ -176,12 +171,7 @@
             target_modules: Set[str],
             get_lora_shape_fn: Callable[[str, torch.nn.Module, int], Tuple[int]],
         ):
-<<<<<<< HEAD
-            lora_linear_weight_names = lora_weight_names - EMBEDDING_NAMES
-            for module_name in lora_linear_weight_names:
-=======
             for module_name in target_modules:
->>>>>>> 88fbc31b
                 lora_shape = get_lora_shape_fn(
                     module_name, base_model, self.max_lora_rank
                 )
