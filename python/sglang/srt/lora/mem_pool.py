from typing import Callable, Dict, Iterable, List, Optional, Set, Tuple, Union

import torch

from sglang.srt.distributed import divide
from sglang.srt.hf_transformers_utils import AutoConfig
from sglang.srt.lora.layers import BaseLayerWithLoRA
from sglang.srt.lora.lora import LoRAAdapter
from sglang.srt.lora.lora_config import LoRAConfig
from sglang.srt.lora.utils import (
    EMBEDDING_NAMES,
    ROW_PARALLELISM_LINEAR_LORA_NAMES,
    LoRAType,
    get_hidden_dim,
    get_normalized_lora_weight_names,
    get_stacked_multiply,
    get_weight_name,
)


class LoRAMemoryPool:
    """Class for memory pool management of lora modules"""

    def __init__(
        self,
        base_hf_config: AutoConfig,
        max_loras_per_batch: int,
        dtype: torch.dtype,
        tp_size: int,
        tp_rank: int,
        max_extra_vocab_size: int,
        max_lora_rank: int,
        lora_weight_names: Tuple[Set[str], Set[str]],
        base_model: torch.nn.Module,
    ):
        self.base_hf_config: AutoConfig = base_hf_config
        self.num_layer: int = base_hf_config.num_hidden_layers
        self.max_loras_per_batch: int = max_loras_per_batch
        self.dtype: torch.dtype = dtype
        self.tp_size: int = tp_size
        self.tp_rank: int = tp_rank

        self.max_extra_vocab_size: int = max_extra_vocab_size
        self.max_lora_rank: int = max_lora_rank

        # lora weight names for LoRA A and B respectively.
        self.lora_weight_names: Tuple[Set[str], Set[str]] = lora_weight_names

        # Both A_buffer and B_buffer maps lora weight names to its buffer space.
        # A_buffer contains num_layer number of row-major tensors with shape
        #   (max_loras_per_batch, stacked_num * max_lora_dim, input_dim)
        # B_buffer contains num_layer number of column-major tensors with shape
        #   (stacked_num, max_loras_per_batch, output_dim, max_lora_dim)
        self.A_buffer: Dict[str, List[torch.Tensor]] = {}
        self.B_buffer: Dict[str, List[torch.Tensor]] = {}

        self.new_embeddings_buffer: Dict[str, torch.Tensor] = {}
        self.embedding_A_buffer: Dict[str, torch.Tensor] = {}
        self.embedding_B_buffer: Dict[str, torch.Tensor] = {}

        self.embedding_dim: int = self.base_hf_config.hidden_size

        # Lora uid -> buffer idx in memory pool
        self.uid_to_buffer_id: Dict[Optional[str], int] = {}

        # Buffer idx -> lora uid in memory pool
        # All uids are initialized as empty strings for empty buffer slots
        # Here we don't initialize to None since None is a valid uid
        self.buffer_id_to_uid: List[Optional[str]] = [""] * self.max_loras_per_batch

        self.init_buffers(base_model)

    def can_support(self, config: Union[LoRAConfig, Iterable[LoRAConfig]]) -> bool:
        """
        Check if the memory pool can support the given LoRA adapters.
        """

        def _can_support(config: LoRAConfig) -> bool:
            """
            Check if the memory pool can support a single LoRA adapter.
            """
            if config.r > self.max_lora_rank:
                return False
            if config.extra_vocab_size > self.max_extra_vocab_size:
                return False
            weights_a, weights_b = get_normalized_lora_weight_names(
                config.target_modules
            )
            return weights_a.issubset(self.lora_weight_names[0]) and weights_b.issubset(
                self.lora_weight_names[1]
            )

        if isinstance(config, LoRAConfig):
            return _can_support(config)
        else:
            return all(_can_support(x) for x in config)

    def get_lora_A_shape(
        self, module_name: str, base_model: torch.nn.Module, max_lora_dim: int
    ) -> Tuple[int]:
        """
        Given a module_name (might be a stacked name), return the hidden dims of modules' input and output.
        """
        input_dim, _ = get_hidden_dim(module_name, self.base_hf_config, base_model)
        c = get_stacked_multiply(module_name)
        if self.tp_size > 1 and module_name in ROW_PARALLELISM_LINEAR_LORA_NAMES:
            input_dim = divide(input_dim, self.tp_size)
        return (
            self.max_loras_per_batch,
            max_lora_dim * c,
            input_dim,
        )

    def get_lora_B_shape(
        self, module_name: str, base_model: torch.nn.Module, max_lora_dim: int
    ) -> Tuple[int]:
        """
        Given a module_name (might be a stacked name), return the hidden dims of modules' input and output.
        """
        _, output_dim = get_hidden_dim(module_name, self.base_hf_config, base_model)
        c = get_stacked_multiply(module_name)
        if self.tp_size > 1 and module_name not in ROW_PARALLELISM_LINEAR_LORA_NAMES:
            output_dim = divide(output_dim, self.tp_size)
        return (
            c,
            self.max_loras_per_batch,
            output_dim,
            max_lora_dim,
        )

    def get_embedding_lora_A_shape(self, max_lora_dim: int) -> Tuple[int]:
        base_vocab_size = self.base_hf_config.vocab_size
        max_extra_vocab_size = base_vocab_size + self.max_extra_vocab_size
        return (
            self.max_loras_per_batch,
            max_lora_dim,
            max_extra_vocab_size,
        )

    def get_embedding_lora_B_shape(self, max_lora_dim: int) -> Tuple[int]:
        embedding_dim = self.base_hf_config.hidden_size
        return (
            self.max_loras_per_batch,
            embedding_dim,
            max_lora_dim,
        )

    def init_buffers(self, base_model: torch.nn.Module):
        device = next(base_model.parameters()).device

        def init_buffer(
            buffer: Dict[str, List[torch.Tensor]],
            lora_weight_names: Set[str],
            get_lora_shape_fn: Callable[[str, torch.nn.Module, int], Tuple[int]],
        ):
            lora_linear_weight_names = lora_weight_names - EMBEDDING_NAMES
            for module_name in lora_linear_weight_names:
                lora_shape = get_lora_shape_fn(
                    module_name, base_model, self.max_lora_rank
                )
                buffer[module_name] = [
                    torch.empty(
                        lora_shape,
                        dtype=self.dtype,
                        device=device,
                    )
                    for _ in range(self.num_layer)
                ]

        def init_embedding_buffer(
            buffer: Dict[str, torch.Tensor],
            lora_weight_names: Set[str],
            get_lora_shape_fn: Callable[[int], Tuple[int]],
        ):
            lora_embedding_weight_names = lora_weight_names & EMBEDDING_NAMES
            for module_name in lora_embedding_weight_names:
                lora_shape = get_lora_shape_fn(self.max_lora_rank)
                buffer[module_name] = torch.empty(
                    lora_shape,
                    dtype=self.dtype,
                    device=device,
                )

        if self.max_extra_vocab_size > 0:
            self.new_embeddings_buffer["input_embeddings"] = torch.empty(
                (
                    self.max_loras_per_batch,
                    self.max_extra_vocab_size,
                    self.embedding_dim,
                ),
                dtype=self.dtype,
                device=device,
            )

        init_embedding_buffer(
            self.embedding_A_buffer,
            self.lora_weight_names[0],
            self.get_embedding_lora_A_shape,
        )

        init_embedding_buffer(
            self.embedding_B_buffer,
            self.lora_weight_names[1],
            self.get_embedding_lora_B_shape,
        )

        init_buffer(
            self.A_buffer,
            self.lora_weight_names[0],
            self.get_lora_A_shape,
        )

        init_buffer(
            self.B_buffer,
            self.lora_weight_names[1],
            self.get_lora_B_shape,
        )

    def prepare_lora_batch(
        self,
        cur_uids: Set[Optional[str]],
        lora_adapters: Dict[str, LoRAAdapter],
<<<<<<< HEAD
        lora_modules: Dict[int, Dict[str, BaseLayerWithLoRA]],
        lora_embeddings_modules: Dict[str, BaseLayerWithLoRA],
=======
        lora_modules: List[Dict[str, BaseLayerWithLoRA]],
>>>>>>> da0c0260
    ):
        def get_available_buffer_slot():
            for buffer_id in range(self.max_loras_per_batch):
                # Prioritize empty slots
                if self.buffer_id_to_uid[buffer_id] == "":
                    return buffer_id

            for buffer_id in range(self.max_loras_per_batch):
                # Evict unneeded lora
                if self.buffer_id_to_uid[buffer_id] not in cur_uids:
                    self.uid_to_buffer_id.pop(self.buffer_id_to_uid[buffer_id])
                    return buffer_id

            raise ValueError(
                "No available buffer slots found. Please ensure the number of active loras is less than max_loras_per_batch."
            )

        for uid in cur_uids:
            if uid not in self.uid_to_buffer_id:
                buffer_id = get_available_buffer_slot()
                lora_adapter = lora_adapters.get(uid, None)
                self.load_lora_weight_to_buffer(
                    uid, buffer_id, lora_adapter, lora_modules, lora_embeddings_modules
                )
                self.uid_to_buffer_id[uid] = buffer_id
                self.buffer_id_to_uid[buffer_id] = uid

    def load_lora_weight_to_buffer(
        self,
        uid: str,
        buffer_id: int,
        lora_adapter: LoRAAdapter,
<<<<<<< HEAD
        lora_modules: Dict[int, Dict[str, BaseLayerWithLoRA]],
        lora_embeddings_modules: Dict[str, BaseLayerWithLoRA],
=======
        lora_modules: List[Dict[str, BaseLayerWithLoRA]],
>>>>>>> da0c0260
    ):
        def load_lora_weight_tensor(
            buffer_view: torch.Tensor, weight: Optional[torch.Tensor]
        ):
            if weight is None:
                # If the particular weight is not present in the adapter, we initialize the buffer to zero
                # to avoid contamination from the residual weight of the evicted adapters.
                buffer_view.zero_()
            else:
                assert (
                    buffer_view.shape == weight.shape
                ), f"LoRA buffer shape {buffer_view.shape} does not match weight shape {weight.shape}."
                buffer_view.copy_(weight)

        if uid is None:
            for i in range(self.num_layer):
                for k in self.A_buffer.keys():
                    self.A_buffer[k][i][buffer_id] = 0
            for k in self.embedding_A_buffer.keys():
                self.embedding_A_buffer[k][buffer_id] = 0
            return

        assert lora_adapter is not None
        lora_rank = lora_adapter.config.hf_config["r"]
        for layer_id in range(self.num_layer):
            layer_weights = lora_adapter.layers[layer_id].weights
            temp_A_buffer: Dict[str, Optional[torch.Tensor]] = {
                weight_name: None for weight_name in self.A_buffer
            }
            temp_B_buffer: Dict[str, Optional[torch.Tensor]] = {
                weight_name: None for weight_name in self.B_buffer
            }
            for name, weights in layer_weights.items():
                if "lora_A" in name:
                    lora_weight_name = get_weight_name(
                        name, self.lora_weight_names, LoRAType.LORA_A
                    )
                    temp_A_buffer[lora_weight_name] = weights
                else:
                    lora_weight_name = get_weight_name(
                        name, self.lora_weight_names, LoRAType.LORA_B
                    )
                    temp_B_buffer[lora_weight_name] = weights

            if self.tp_size > 1:
                cur_layer_modules = lora_modules[layer_id]
                for module_name, module in cur_layer_modules.items():
                    weight_name = get_weight_name(
                        module_name, self.lora_weight_names, LoRAType.LORA_A
                    )

                    if temp_A_buffer[weight_name] is None:
                        # Skip weight slicing if the weight is not present in the adapter
                        continue

                    if "qkv_proj" in module_name:
                        temp_A_buffer["qkv_proj"] = module.slice_lora_a_weights(
                            temp_A_buffer["qkv_proj"], self.tp_rank
                        )
                        temp_B_buffer["q_proj"], temp_B_buffer["kv_proj"] = (
                            module.slice_lora_b_weights(
                                [temp_B_buffer["q_proj"], temp_B_buffer["kv_proj"]],
                                self.tp_rank,
                            )
                        )
                    else:
                        # TODO (lifuhuang): Ideally, we should call `get_weight_name` separately for both A and B.
                        # Currently, we're reusing A's weight name as a workaround, relying on the fact that A and
                        # B share the same name except for `qkv_proj`. We should clean this up once we deprecate the
                        # FlashInfer LoRA backend.
                        temp_A_buffer[weight_name] = module.slice_lora_a_weights(
                            temp_A_buffer[weight_name], self.tp_rank
                        )
                        temp_B_buffer[weight_name] = module.slice_lora_b_weights(
                            temp_B_buffer[weight_name], self.tp_rank
                        )

            for name, weights in temp_A_buffer.items():
                c = get_stacked_multiply(name)
                buffer_view = self.A_buffer[name][layer_id][buffer_id][
                    : lora_rank * c, :
                ]
                load_lora_weight_tensor(buffer_view, weights)

            for name, weights in temp_B_buffer.items():
                c = get_stacked_multiply(name)
                if c > 1:
                    for stacked_id in range(c):
                        buffer_view = self.B_buffer[name][layer_id][stacked_id][
                            buffer_id
                        ][:, :lora_rank]
                        weight_slice = (
                            weights[stacked_id] if weights is not None else None
                        )
                        load_lora_weight_tensor(buffer_view, weight_slice)
                else:
                    buffer_view = self.B_buffer[name][layer_id][0][buffer_id][
                        :, :lora_rank
                    ]
                    load_lora_weight_tensor(buffer_view, weights)

        # Load embeddings weights to buffer
        org_vocab_size = self.base_hf_config.vocab_size
        extra_vocab_size = lora_adapter.config.extra_vocab_size
        if lora_adapter.new_embeddings:
            for name, weights in lora_adapter.new_embeddings.items():
                if "input_embeddings" in name:
                    buffer_view = self.new_embeddings_buffer["input_embeddings"][
                        buffer_id, :extra_vocab_size
                    ]
                    load_lora_weight_tensor(buffer_view, weights)

        if lora_adapter.weights:
            for name, weights in lora_adapter.weights.items():
                if "lora_embedding_A" in name:
                    lora_weight_name = get_weight_name(
                        name, self.lora_weight_names, LoRAType.LORA_A
                    )
                    buffer_view = self.embedding_A_buffer[lora_weight_name][
                        buffer_id, :lora_rank, : org_vocab_size + extra_vocab_size
                    ]
                    load_lora_weight_tensor(buffer_view, weights)
                elif "lora_embedding_B" in name:
                    lora_weight_name = get_weight_name(
                        name, self.lora_weight_names, LoRAType.LORA_B
                    )
                    lora_b_weights = weights
                    if self.tp_size > 1:
                        cur_module = lora_embeddings_modules[lora_weight_name]
                        for module_name, module in cur_module:
                            weight_name = get_weight_name(
                                module_name,
                                self.lora_weight_names,
                                LoRAType.LORA_B,
                            )
                            lora_b_weights = module.slice_lora_b_weights(
                                lora_b_weights, self.tp_rank
                            )

                    buffer_view = self.embedding_B_buffer[lora_weight_name][
                        buffer_id, :, :lora_rank
                    ]
                    load_lora_weight_tensor(buffer_view, lora_b_weights)

    def get_tensor(
        self, weight_name: str, layer_id: int, lora_type: LoRAType
    ) -> torch.Tensor:
        if lora_type == LoRAType.LORA_A:
            return self.A_buffer[weight_name][layer_id]

        return self.B_buffer[weight_name][layer_id]

    def get_embedding_tensor(
        self, weight_name: str, lora_type: Optional[LoRAType] = None
    ) -> torch.Tensor:
        if lora_type is None:
            return self.new_embeddings_buffer["input_embeddings"]
        if lora_type == LoRAType.LORA_A:
            return self.embedding_A_buffer[weight_name]
        return self.embedding_B_buffer[weight_name]

    def get_buffer_id(self, lora_uid: str):
        return self.uid_to_buffer_id[lora_uid]<|MERGE_RESOLUTION|>--- conflicted
+++ resolved
@@ -28,7 +28,7 @@
         dtype: torch.dtype,
         tp_size: int,
         tp_rank: int,
-        max_extra_vocab_size: int,
+        lora_extra_vocab_size: int,
         max_lora_rank: int,
         lora_weight_names: Tuple[Set[str], Set[str]],
         base_model: torch.nn.Module,
@@ -40,7 +40,7 @@
         self.tp_size: int = tp_size
         self.tp_rank: int = tp_rank
 
-        self.max_extra_vocab_size: int = max_extra_vocab_size
+        self.max_extra_vocab_size: int = lora_extra_vocab_size
         self.max_lora_rank: int = max_lora_rank
 
         # lora weight names for LoRA A and B respectively.
@@ -220,12 +220,8 @@
         self,
         cur_uids: Set[Optional[str]],
         lora_adapters: Dict[str, LoRAAdapter],
-<<<<<<< HEAD
-        lora_modules: Dict[int, Dict[str, BaseLayerWithLoRA]],
+        lora_modules: List[Dict[str, BaseLayerWithLoRA]],
         lora_embeddings_modules: Dict[str, BaseLayerWithLoRA],
-=======
-        lora_modules: List[Dict[str, BaseLayerWithLoRA]],
->>>>>>> da0c0260
     ):
         def get_available_buffer_slot():
             for buffer_id in range(self.max_loras_per_batch):
@@ -258,12 +254,8 @@
         uid: str,
         buffer_id: int,
         lora_adapter: LoRAAdapter,
-<<<<<<< HEAD
-        lora_modules: Dict[int, Dict[str, BaseLayerWithLoRA]],
+        lora_modules: List[Dict[str, BaseLayerWithLoRA]],
         lora_embeddings_modules: Dict[str, BaseLayerWithLoRA],
-=======
-        lora_modules: List[Dict[str, BaseLayerWithLoRA]],
->>>>>>> da0c0260
     ):
         def load_lora_weight_tensor(
             buffer_view: torch.Tensor, weight: Optional[torch.Tensor]
